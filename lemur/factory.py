"""
.. module: lemur.factory
    :platform: Unix
    :synopsis: This module contains all the needed functions to allow
    the factory app creation.

    :copyright: (c) 2015 by Netflix Inc., see AUTHORS for more
    :license: Apache, see LICENSE for more details.
.. moduleauthor:: Kevin Glisson <kglisson@netflix.com>

"""
import os
import imp
import errno
import pkg_resources

from logging import Formatter
from logging.handlers import RotatingFileHandler

from flask import Flask
from lemur.common.health import mod as health
from lemur.exceptions import NoEncryptionKeyFound
from lemur.extensions import db, migrate, principal


DEFAULT_BLUEPRINTS = (
    health,
)

API_VERSION = 1


def create_app(app_name=None, blueprints=None, config=None):
    """
    Lemur application factory

    :param config:
    :param app_name:
    :param blueprints:
    :return:
    """
    if not blueprints:
        blueprints = DEFAULT_BLUEPRINTS
    else:
        blueprints = blueprints + DEFAULT_BLUEPRINTS

    if not app_name:
        app_name = __name__

    app = Flask(app_name)
    configure_app(app, config)
    configure_blueprints(app, blueprints)
    configure_extensions(app)
    configure_logging(app)
    install_plugins(app)
    return app


def from_file(file_path, silent=False):
    """
    Updates the values in the config from a Python file.  This function
    behaves as if the file was imported as module with the

    :param file_path:
    :param silent:
    """
    d = imp.new_module('config')
    d.__file__ = file_path
    try:
        with open(file_path) as config_file:
            exec(compile(config_file.read(), file_path, 'exec'), d.__dict__)
    except IOError as e:
        if silent and e.errno in (errno.ENOENT, errno.EISDIR):
            return False
        e.strerror = 'Unable to load configuration file (%s)' % e.strerror
        raise
    return d


def configure_app(app, config=None):
    """
    Different ways of configuration

    :param app:
    :param config:
    :return:
    """
    try:
        app.config.from_envvar("LEMUR_CONF")
    except RuntimeError:
        if config and config != 'None':
            app.config.from_object(from_file(config))
        elif os.path.isfile(os.path.expanduser("~/.lemur/lemur.conf.py")):
            app.config.from_object(from_file(os.path.expanduser("~/.lemur/lemur.conf.py")))
        else:
            app.config.from_object(from_file(os.path.join(os.path.dirname(os.path.realpath(__file__)), 'default.conf.py')))
<<<<<<< HEAD

=======
>>>>>>> 02bea85f


def configure_extensions(app):
    """
    Attaches and configures any needed flask extensions
    to our app.

    :param app:
    """
    db.init_app(app)
    migrate.init_app(app, db)
    principal.init_app(app)


def configure_blueprints(app, blueprints):
    """
    We prefix our APIs with their given version so that we can support
    multiple concurrent API versions.

    :param app:
    :param blueprints:
    """
    for blueprint in blueprints:
        app.register_blueprint(blueprint, url_prefix="/api/{0}".format(API_VERSION))


def configure_logging(app):
    """
    Sets up application wide logging.

    :param app:
    """
    handler = RotatingFileHandler(app.config.get('LOG_FILE', 'lemur.log'), maxBytes=10000000, backupCount=100)

    handler.setFormatter(Formatter(
        '%(asctime)s %(levelname)s: %(message)s '
        '[in %(pathname)s:%(lineno)d]'
    ))

    handler.setLevel(app.config.get('LOG_LEVEL', 'DEBUG'))
    app.logger.setLevel(app.config.get('LOG_LEVEL', 'DEBUG'))
    app.logger.addHandler(handler)


def install_plugins(app):
    """
    Installs new issuers that are not currently bundled with Lemur.

    :param settings:
    :return:
    """
    from lemur.plugins.base import register
    # entry_points={
    #    'lemur.plugins': [
    #         'verisign = lemur_verisign.plugin:VerisignPlugin'
    #     ],
    # },
    for ep in pkg_resources.iter_entry_points('lemur.plugins'):
        try:
            plugin = ep.load()
        except Exception:
            import sys
            import traceback
            app.logger.error("Failed to load plugin %r:\n%s\n" % (ep.name, traceback.format_exc()))
        else:
            register(plugin)<|MERGE_RESOLUTION|>--- conflicted
+++ resolved
@@ -94,10 +94,6 @@
             app.config.from_object(from_file(os.path.expanduser("~/.lemur/lemur.conf.py")))
         else:
             app.config.from_object(from_file(os.path.join(os.path.dirname(os.path.realpath(__file__)), 'default.conf.py')))
-<<<<<<< HEAD
-
-=======
->>>>>>> 02bea85f
 
 
 def configure_extensions(app):
